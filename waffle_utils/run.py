import typer
from rich import print

from waffle_utils.dataset import Dataset
from waffle_utils.dataset.format import Format
from waffle_utils.file.io import unzip
from waffle_utils.file.network import get_file_from_url
from waffle_utils.image import (
    DEFAULT_IMAGE_EXTENSION,
    SUPPORTED_IMAGE_EXTENSION,
)
<<<<<<< HEAD
=======
from waffle_utils.video import SUPPORTED_VIDEO_EXTENSION
>>>>>>> 85b64789
from waffle_utils.video.tools import (
    DEFAULT_FRAME_RATE,
    create_video,
    extract_frames,
)

app = typer.Typer()

# dataset docs
name_docs = "Dataset Name"
root_dir_docs = "Dataset Root Directory. Default to ./datasets"

# coco docs
coco_file_docs = "COCO json file"
coco_root_dir_docs = "COCO image root directory"

# split docs
train_split_ratio_docs = (
    "train data ratio. val ratio will be set to (1-train_split_ratio)"
)

# export docs
format_docs = f"[{', '.join(map(lambda x: x.name, Format))}]"


@app.command(name="get_file_from_url")
def _get_file_from_url(
    url: str = typer.Option(..., help="download link"),
    file_path: str = typer.Option(..., help="download output file"),
    create_directory: bool = True,
):
    get_file_from_url(url, file_path, create_directory=create_directory)
    print(f"Downloading File {file_path} has been completed.")


@app.command(name="unzip")
def _unzip(
    file_path: str = typer.Option(..., help="zip file link"),
    output_dir: str = typer.Option(..., help="output directory"),
    create_directory: bool = True,
):
    unzip(file_path, output_dir, create_directory=create_directory)


@app.command(name="from_coco")
def _from_coco(
    name: str = typer.Option(..., help=name_docs),
    root_dir: str = typer.Option(None, help=root_dir_docs),
    coco_file: str = typer.Option(..., help=coco_file_docs),
    coco_root_dir: str = typer.Option(..., help=coco_root_dir_docs),
):
    """Import Dataset from COCO Format"""

    Dataset.from_coco(
        name,
        coco_file=coco_file,
        coco_root_dir=coco_root_dir,
        root_dir=root_dir,
    )


@app.command(name="split_train_val")
def _split_train_val(
    name: str = typer.Option(..., help=name_docs),
    root_dir: str = typer.Option(None, help=root_dir_docs),
    train_split_ratio: float = typer.Option(..., help=train_split_ratio_docs),
    random_seed: int = 0,
):
    """split train validation"""

    ds = Dataset.from_directory(name, root_dir=root_dir)
    ds.split_train_val(train_split_ratio, seed=random_seed)


@app.command(name="export")
def _export(
    name: str = typer.Option(..., help=name_docs),
    root_dir: str = typer.Option(None, help=root_dir_docs),
    export_format: str = typer.Option(..., help=format_docs),
):
    """Export Dataset"""

    ds = Dataset.from_directory(name, root_dir)

    export_format = export_format.upper()
    if not hasattr(Format, export_format):
        raise ValueError(
            f"Does not support {export_format} format. Try with {format_docs}"
        )

    ds.export(Format[export_format])


# video processing docs
input_video_path_docs = "Path to input video file"
input_frames_dir_docs = "Directory to input frame image files"
output_frames_dir_docs = "Directory to output frame image files"
output_video_path_docs = f"Path for output video file. Example: path/to/video.mp4. Supported extensions: {SUPPORTED_VIDEO_EXTENSION}"
frame_rate_docs = "Frame rate"
output_image_extension_docs = (
    f"Output image extension. {SUPPORTED_IMAGE_EXTENSION}"
)
verbose_docs = "Verbose"


@app.command(name="extract_frames")
def _extract_frames(
    input_path: str = typer.Option(..., help=input_video_path_docs),
    output_dir: str = typer.Option(..., help=output_frames_dir_docs),
    frame_rate: int = typer.Option(DEFAULT_FRAME_RATE, help=frame_rate_docs),
    output_image_extension: str = typer.Option(
        DEFAULT_IMAGE_EXTENSION, help=output_image_extension_docs
    ),
    verbose: bool = typer.Option(False, help=verbose_docs),
):
    """Extract Frames from a Video File"""

    extract_frames(
        input_path, output_dir, frame_rate, output_image_extension, verbose
    )


@app.command(name="create_video")
def _create_video(
    input_dir: str = typer.Option(..., help=input_frames_dir_docs),
    output_path: str = typer.Option(..., help=output_video_path_docs),
    frame_rate: int = typer.Option(DEFAULT_FRAME_RATE, help=frame_rate_docs),
    verbose: bool = typer.Option(False, help=verbose_docs),
):
    """Create a Video from Frame Image Files"""

    create_video(input_dir, output_path, frame_rate, verbose)


if __name__ == "__main__":
    app()<|MERGE_RESOLUTION|>--- conflicted
+++ resolved
@@ -9,10 +9,7 @@
     DEFAULT_IMAGE_EXTENSION,
     SUPPORTED_IMAGE_EXTENSION,
 )
-<<<<<<< HEAD
-=======
 from waffle_utils.video import SUPPORTED_VIDEO_EXTENSION
->>>>>>> 85b64789
 from waffle_utils.video.tools import (
     DEFAULT_FRAME_RATE,
     create_video,
@@ -112,9 +109,7 @@
 output_frames_dir_docs = "Directory to output frame image files"
 output_video_path_docs = f"Path for output video file. Example: path/to/video.mp4. Supported extensions: {SUPPORTED_VIDEO_EXTENSION}"
 frame_rate_docs = "Frame rate"
-output_image_extension_docs = (
-    f"Output image extension. {SUPPORTED_IMAGE_EXTENSION}"
-)
+output_image_extension_docs = f"Output image extension. {SUPPORTED_IMAGE_EXTENSION}"
 verbose_docs = "Verbose"
 
 
@@ -130,9 +125,7 @@
 ):
     """Extract Frames from a Video File"""
 
-    extract_frames(
-        input_path, output_dir, frame_rate, output_image_extension, verbose
-    )
+    extract_frames(input_path, output_dir, frame_rate, output_image_extension, verbose)
 
 
 @app.command(name="create_video")
